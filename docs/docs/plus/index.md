---
id: index
title: Models
---

<<<<<<< HEAD
<a href="https://frigate.video/plus" target="_blank" rel="nofollow">Frigate+</a> offers models trained on images submitted by Frigate+ users from their security cameras and is specifically designed for the way Frigate analyzes video footage. These models offer higher accuracy with less resources. The images you upload are used to fine tune a baseline model trained from images uploaded by all Frigate+ users. This fine tuning process results in a model that is optimized for accuracy in your specific conditions.
=======
<a href="https://frigate.video/plus" target="_blank" rel="nofollow">Frigate+</a> offers models trained on images submitted by Frigate+ users from their security cameras and is specifically designed for the way Frigate NVR analyzes video footage. These models offer higher accuracy with less resources. The images you upload are used to fine tune a base model trained from images uploaded by all Frigate+ users. This fine tuning process results in a model that is optimized for accuracy in your specific conditions.
>>>>>>> aabd5b00

With a subscription, 12 model trainings to fine tune your model per year are included. In addition, you will have access to any base models published while your subscription is active. If you cancel your subscription, you will retain access to any trained and base models in your account. An active subscription is required to submit model requests or purchase additional trainings. New base models are published quarterly with target dates of January 15th, April 15th, July 15th, and October 15th.

Information on how to integrate Frigate+ with Frigate can be found in the [integration docs](../integrations/plus.md).

## Available model types

There are two model types offered in Frigate+, `mobiledet` and `yolonas`. Both of these models are object detection models and are trained to detect the same set of labels [listed below](#available-label-types).

Not all model types are supported by all detectors, so it's important to choose a model type to match your detector as shown in the table under [supported detector types](#supported-detector-types). You can test model types for compatibility and speed on your hardware by using the base models.

| Model Type  | Description                                                                                                                                  |
| ----------- | -------------------------------------------------------------------------------------------------------------------------------------------- |
| `mobiledet` | Based on the same architecture as the default model included with Frigate. Runs on Google Coral devices and CPUs.                            |
| `yolonas`   | A newer architecture that offers slightly higher accuracy and improved detection of small objects. Runs on Intel, NVidia GPUs, and AMD GPUs. |

## Supported detector types

Currently, Frigate+ models support CPU (`cpu`), Google Coral (`edgetpu`), OpenVino (`openvino`), and ONNX (`onnx`) detectors.

:::warning

Using Frigate+ models with `onnx` is only available with Frigate 0.15 and later.

:::

<<<<<<< HEAD
| Hardware                                                                                                                     | Recommended Detector Type | Recommended Model Type |
| ---------------------------------------------------------------------------------------------------------------------------- | ------------------------- | ---------------------- |
| [CPU](/configuration/object_detectors.md#cpu-detector-not-recommended)                                                       | `cpu`                     | `mobiledet`            |
| [Coral (all form factors)](/configuration/object_detectors.md#edge-tpu-detector)                                             | `edgetpu`                 | `mobiledet`            |
| [Intel](/configuration/object_detectors.md#openvino-detector)                                                                | `openvino`                | `yolonas`              |
| [NVidia GPU](https://deploy-preview-13787--frigate-docs.netlify.app/configuration/object_detectors#onnx)\*                   | `onnx`                    | `yolonas`              |
| [AMD ROCm GPU](https://deploy-preview-13787--frigate-docs.netlify.app/configuration/object_detectors#amdrocm-gpu-detector)\* | `onnx`                    | `yolonas`              |
=======
| Hardware                                                                         | Recommended Detector Type | Recommended Model Type |
| -------------------------------------------------------------------------------- | ------------------------- | ---------------------- |
| [CPU](/configuration/object_detectors.md#cpu-detector-not-recommended)           | `cpu`                     | `mobiledet`            |
| [Coral (all form factors)](/configuration/object_detectors.md#edge-tpu-detector) | `edgetpu`                 | `mobiledet`            |
| [Intel](/configuration/object_detectors.md#openvino-detector)                    | `openvino`                | `yolonas`              |
| [NVidia GPU](/configuration/object_detectors#onnx)\*                             | `onnx`                    | `yolonas`              |
| [AMD ROCm GPU](/configuration/object_detectors#amdrocm-gpu-detector)\*           | `rocm`                    | `yolonas`              |
>>>>>>> aabd5b00

_\* Requires Frigate 0.15_

## Improving your model

Some users may find that Frigate+ models result in more false positives initially, but by submitting true and false positives, the model will improve. With all the new images now being submitted by subscribers, future base models will improve as more and more examples are incorporated. Note that only images with at least one verified label will be used when training your model. Submitting an image from Frigate as a true or false positive will not verify the image. You still must verify the image in Frigate+ in order for it to be used in training.

- **Submit both true positives and false positives**. This will help the model differentiate between what is and isn't correct. You should aim for a target of 80% true positive submissions and 20% false positives across all of your images. If you are experiencing false positives in a specific area, submitting true positives for any object type near that area in similar lighting conditions will help teach the model what that area looks like when no objects are present.
- **Lower your thresholds a little in order to generate more false/true positives near the threshold value**. For example, if you have some false positives that are scoring at 68% and some true positives scoring at 72%, you can try lowering your threshold to 65% and submitting both true and false positives within that range. This will help the model learn and widen the gap between true and false positive scores.
- **Submit diverse images**. For the best results, you should provide at least 100 verified images per camera. Keep in mind that varying conditions should be included. You will want images from cloudy days, sunny days, dawn, dusk, and night. As circumstances change, you may need to submit new examples to address new types of false positives. For example, the change from summer days to snowy winter days or other changes such as a new grill or patio furniture may require additional examples and training.

## Available label types

Frigate+ models support a more relevant set of objects for security cameras. The labels for annotation in Frigate+ are configurable by editing the camera in the Cameras section of Frigate+. Currently, the following objects are supported:

- **People**: `person`, `face`
- **Vehicles**: `car`, `motorcycle`, `bicycle`, `boat`, `license_plate`
- **Delivery Logos**: `amazon`, `usps`, `ups`, `fedex`, `dhl`, `an_post`, `purolator`, `postnl`, `nzpost`, `postnord`, `gls`, `dpd`
- **Animals**: `dog`, `cat`, `deer`, `horse`, `bird`, `raccoon`, `fox`, `bear`, `cow`, `squirrel`, `goat`, `rabbit`
- **Other**: `package`, `waste_bin`, `bbq_grill`, `robot_lawnmower`, `umbrella`

Other object types available in the default Frigate model are not available. Additional object types will be added in future releases.

### Candidate labels

Candidate labels are also available for annotation. These labels don't have enough data to be included in the model yet, but using them will help add support sooner. You can enable these labels by editing the camera settings.

Where possible, these labels are mapped to existing labels during training. For example, any `baby` labels are mapped to `person` until support for new labels is added.

The candidate labels are: `baby`, `royal mail`, `canada post`, `bpost`, `skunk`, `badger`, `possum`, `rodent`, `kangaroo`, `chicken`, `groundhog`, `boar`, `hedgehog`, `school bus`, `tractor`, `golf cart`, `garbage truck`, `bus`, `sports ball`

Candidate labels are not available for automatic suggestions.

### Label attributes

Frigate has special handling for some labels when using Frigate+ models. `face`, `license_plate`, and delivery logos such as `amazon`, `ups`, and `fedex` are considered attribute labels which are not tracked like regular objects and do not generate review items directly. In addition, the `threshold` filter will have no effect on these labels. You should adjust the `min_score` and other filter values as needed.

In order to have Frigate start using these attribute labels, you will need to add them to the list of objects to track:

```yaml
objects:
  track:
    - person
    - face
    - license_plate
    - dog
    - cat
    - car
    - amazon
    - fedex
    - ups
    - package
```

When using Frigate+ models, Frigate will choose the snapshot of a person object that has the largest visible face. For cars, the snapshot with the largest visible license plate will be selected. This aids in secondary processing such as facial and license plate recognition for person and car objects.

![Face Attribute](/img/plus/attribute-example-face.jpg)

Delivery logos such as `amazon`, `ups`, and `fedex` labels are used to automatically assign a sub label to car objects.

![Fedex Attribute](/img/plus/attribute-example-fedex.jpg)<|MERGE_RESOLUTION|>--- conflicted
+++ resolved
@@ -3,11 +3,7 @@
 title: Models
 ---
 
-<<<<<<< HEAD
-<a href="https://frigate.video/plus" target="_blank" rel="nofollow">Frigate+</a> offers models trained on images submitted by Frigate+ users from their security cameras and is specifically designed for the way Frigate analyzes video footage. These models offer higher accuracy with less resources. The images you upload are used to fine tune a baseline model trained from images uploaded by all Frigate+ users. This fine tuning process results in a model that is optimized for accuracy in your specific conditions.
-=======
 <a href="https://frigate.video/plus" target="_blank" rel="nofollow">Frigate+</a> offers models trained on images submitted by Frigate+ users from their security cameras and is specifically designed for the way Frigate NVR analyzes video footage. These models offer higher accuracy with less resources. The images you upload are used to fine tune a base model trained from images uploaded by all Frigate+ users. This fine tuning process results in a model that is optimized for accuracy in your specific conditions.
->>>>>>> aabd5b00
 
 With a subscription, 12 model trainings to fine tune your model per year are included. In addition, you will have access to any base models published while your subscription is active. If you cancel your subscription, you will retain access to any trained and base models in your account. An active subscription is required to submit model requests or purchase additional trainings. New base models are published quarterly with target dates of January 15th, April 15th, July 15th, and October 15th.
 
@@ -34,15 +30,6 @@
 
 :::
 
-<<<<<<< HEAD
-| Hardware                                                                                                                     | Recommended Detector Type | Recommended Model Type |
-| ---------------------------------------------------------------------------------------------------------------------------- | ------------------------- | ---------------------- |
-| [CPU](/configuration/object_detectors.md#cpu-detector-not-recommended)                                                       | `cpu`                     | `mobiledet`            |
-| [Coral (all form factors)](/configuration/object_detectors.md#edge-tpu-detector)                                             | `edgetpu`                 | `mobiledet`            |
-| [Intel](/configuration/object_detectors.md#openvino-detector)                                                                | `openvino`                | `yolonas`              |
-| [NVidia GPU](https://deploy-preview-13787--frigate-docs.netlify.app/configuration/object_detectors#onnx)\*                   | `onnx`                    | `yolonas`              |
-| [AMD ROCm GPU](https://deploy-preview-13787--frigate-docs.netlify.app/configuration/object_detectors#amdrocm-gpu-detector)\* | `onnx`                    | `yolonas`              |
-=======
 | Hardware                                                                         | Recommended Detector Type | Recommended Model Type |
 | -------------------------------------------------------------------------------- | ------------------------- | ---------------------- |
 | [CPU](/configuration/object_detectors.md#cpu-detector-not-recommended)           | `cpu`                     | `mobiledet`            |
@@ -50,7 +37,6 @@
 | [Intel](/configuration/object_detectors.md#openvino-detector)                    | `openvino`                | `yolonas`              |
 | [NVidia GPU](/configuration/object_detectors#onnx)\*                             | `onnx`                    | `yolonas`              |
 | [AMD ROCm GPU](/configuration/object_detectors#amdrocm-gpu-detector)\*           | `rocm`                    | `yolonas`              |
->>>>>>> aabd5b00
 
 _\* Requires Frigate 0.15_
 
