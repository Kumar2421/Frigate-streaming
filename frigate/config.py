--- conflicted
+++ resolved
@@ -956,7 +956,6 @@
             for input in camera_config.ffmpeg.inputs:
                 input.path = input.path.format(**FRIGATE_ENV_VARS)
 
-<<<<<<< HEAD
             # ONVIF substitution
             if camera_config.onvif.user or camera_config.onvif.password:
                 camera_config.onvif.user = camera_config.onvif.user.format(
@@ -965,10 +964,8 @@
                 camera_config.onvif.password = camera_config.onvif.password.format(
                     **FRIGATE_ENV_VARS
                 )
-=======
             # set config recording value
             camera_config.record.enabled_in_config = camera_config.record.enabled
->>>>>>> 76dbab6a
 
             # Add default filters
             object_keys = camera_config.objects.track
