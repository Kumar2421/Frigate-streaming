import ActivityIndicator from "@/components/indicators/activity-indicator";
import { Button } from "@/components/ui/button";
import {
  Form,
  FormControl,
  FormDescription,
  FormField,
  FormItem,
  FormLabel,
  FormMessage,
} from "@/components/ui/form";
import Heading from "@/components/ui/heading";
import { Input } from "@/components/ui/input";
import { Separator } from "@/components/ui/separator";
import { Toaster } from "@/components/ui/sonner";
import { StatusBarMessagesContext } from "@/context/statusbar-provider";
import { FrigateConfig } from "@/types/frigateConfig";
import { zodResolver } from "@hookform/resolvers/zod";
import axios from "axios";

import { useCallback, useContext, useEffect, useMemo, useState } from "react";
import { useForm } from "react-hook-form";

import { LuCheck, LuExternalLink, LuX } from "react-icons/lu";
import { CiCircleAlert } from "react-icons/ci";
import { Link } from "react-router-dom";
import { toast } from "sonner";
import useSWR from "swr";
import { z } from "zod";
import {
  useNotifications,
  useNotificationSuspend,
  useNotificationTest,
} from "@/api/ws";
import {
  Select,
  SelectTrigger,
  SelectValue,
  SelectContent,
  SelectItem,
} from "@/components/ui/select";
import { formatUnixTimestampToDateTime } from "@/utils/dateUtil";
import FilterSwitch from "@/components/filter/FilterSwitch";
import { Alert, AlertDescription, AlertTitle } from "@/components/ui/alert";
import { Trans, useTranslation } from "react-i18next";
import { useDateLocale } from "@/hooks/use-date-locale";
import { useDocDomain } from "@/hooks/use-doc-domain";
<<<<<<< HEAD
import { CameraNameLabel } from "@/components/camera/CameraNameLabel";
=======
import { useIsAdmin } from "@/hooks/use-is-admin";
import { cn } from "@/lib/utils";
>>>>>>> fe3eb24d

const NOTIFICATION_SERVICE_WORKER = "notifications-worker.js";

type NotificationSettingsValueType = {
  allEnabled: boolean;
  email?: string;
  cameras: string[];
};

type NotificationsSettingsViewProps = {
  setUnsavedChanges: React.Dispatch<React.SetStateAction<boolean>>;
};
export default function NotificationView({
  setUnsavedChanges,
}: NotificationsSettingsViewProps) {
  const { t } = useTranslation(["views/settings"]);
  const { getLocaleDocUrl } = useDocDomain();

  // roles

  const isAdmin = useIsAdmin();

  const { data: config, mutate: updateConfig } = useSWR<FrigateConfig>(
    "config",
    {
      revalidateOnFocus: false,
    },
  );

  const allCameras = useMemo(() => {
    if (!config) {
      return [];
    }

    return Object.values(config.cameras).sort(
      (aConf, bConf) => aConf.ui.order - bConf.ui.order,
    );
  }, [config]);

  const notificationCameras = useMemo(() => {
    if (!config) {
      return [];
    }

    return Object.values(config.cameras)
      .filter(
        (conf) =>
          conf.enabled_in_config &&
          conf.notifications &&
          conf.notifications.enabled_in_config,
      )
      .sort((aConf, bConf) => aConf.ui.order - bConf.ui.order);
  }, [config]);

  const { send: sendTestNotification } = useNotificationTest();

  // status bar

  const { addMessage, removeMessage } = useContext(StatusBarMessagesContext)!;
  const [changedValue, setChangedValue] = useState(false);

  useEffect(() => {
    if (changedValue) {
      addMessage(
        "notification_settings",
        t("notification.unsavedChanges"),
        undefined,
        `notification_settings`,
      );
    } else {
      removeMessage("notification_settings", `notification_settings`);
    }
    // we know that these deps are correct
    // eslint-disable-next-line react-hooks/exhaustive-deps
  }, [changedValue]);

  // notification state

  const [registration, setRegistration] =
    useState<ServiceWorkerRegistration | null>();

  useEffect(() => {
    if (!("Notification" in window) || !window.isSecureContext) {
      return;
    }
    navigator.serviceWorker
      .getRegistration(NOTIFICATION_SERVICE_WORKER)
      .then((worker) => {
        if (worker) {
          setRegistration(worker);
        } else {
          setRegistration(null);
        }
      })
      .catch(() => {
        setRegistration(null);
      });
  }, []);

  // form

  const [isLoading, setIsLoading] = useState(false);
  const formSchema = z.object({
    allEnabled: z.boolean(),
    email: z.string(),
    cameras: z.array(z.string()),
  });

  const form = useForm<z.infer<typeof formSchema>>({
    resolver: zodResolver(formSchema),
    mode: "onChange",
    defaultValues: {
      allEnabled: config?.notifications.enabled,
      email: config?.notifications.email,
      cameras: config?.notifications.enabled
        ? []
        : notificationCameras.map((c) => c.name),
    },
  });

  const watchAllEnabled = form.watch("allEnabled");
  const watchCameras = form.watch("cameras");

  const anyCameraNotificationsEnabled = useMemo(
    () =>
      config &&
      Object.values(config.cameras).some(
        (c) =>
          c.enabled_in_config &&
          c.notifications &&
          c.notifications.enabled_in_config,
      ),
    [config],
  );

  const shouldFetchPubKey = Boolean(
    config &&
      (config.notifications?.enabled || anyCameraNotificationsEnabled) &&
      (watchAllEnabled ||
        (Array.isArray(watchCameras) && watchCameras.length > 0)),
  );

  const { data: publicKey } = useSWR(
    shouldFetchPubKey ? "notifications/pubkey" : null,
    { revalidateOnFocus: false },
  );

  const subscribeToNotifications = useCallback(
    (registration: ServiceWorkerRegistration) => {
      if (registration) {
        addMessage(
          "notification_settings",
          t("notification.unsavedRegistrations"),
          undefined,
          "registration",
        );

        registration.pushManager
          .subscribe({
            userVisibleOnly: true,
            applicationServerKey: publicKey,
          })
          .then((pushSubscription) => {
            axios
              .post("notifications/register", {
                sub: pushSubscription,
              })
              .catch(() => {
                toast.error(t("notification.toast.error.registerFailed"), {
                  position: "top-center",
                });
                pushSubscription.unsubscribe();
                registration.unregister();
                setRegistration(null);
              });
            toast.success(t("notification.toast.success.registered"), {
              position: "top-center",
            });
          });
      }
    },
    [publicKey, addMessage, t],
  );

  useEffect(() => {
    if (watchCameras.length > 0) {
      form.setValue("allEnabled", false);
    }
  }, [watchCameras, allCameras, form]);

  const onCancel = useCallback(() => {
    if (!config) {
      return;
    }

    setUnsavedChanges(false);
    setChangedValue(false);
    form.reset({
      allEnabled: config.notifications.enabled,
      email: config.notifications.email || "",
      cameras: config?.notifications.enabled
        ? []
        : notificationCameras.map((c) => c.name),
    });
    // we know that these deps are correct
    // eslint-disable-next-line react-hooks/exhaustive-deps
  }, [config, removeMessage, setUnsavedChanges]);

  const saveToConfig = useCallback(
    async (
      { allEnabled, email, cameras }: NotificationSettingsValueType, // values submitted via the form
    ) => {
      const allCameraNames = allCameras.map((cam) => cam.name);

      const enabledCameraQueries = cameras
        .map((cam) => `&cameras.${cam}.notifications.enabled=True`)
        .join("");

      const disabledCameraQueries = allCameraNames
        .filter((cam) => !cameras.includes(cam))
        .map(
          (cam) =>
            `&cameras.${cam}.notifications.enabled=${allEnabled ? "True" : "False"}`,
        )
        .join("");

      const allCameraQueries = enabledCameraQueries + disabledCameraQueries;

      axios
        .put(
          `config/set?notifications.enabled=${allEnabled ? "True" : "False"}&notifications.email=${email}${allCameraQueries}`,
          {
            requires_restart: 0,
          },
        )
        .then((res) => {
          if (res.status === 200) {
            toast.success(t("notification.toast.success.settingSaved"), {
              position: "top-center",
            });
            updateConfig();
          } else {
            toast.error(
              t("toast.save.error.title", {
                errorMessage: res.statusText,
                ns: "common",
              }),
              {
                position: "top-center",
              },
            );
          }
        })
        .catch((error) => {
          const errorMessage =
            error.response?.data?.message ||
            error.response?.data?.detail ||
            "Unknown error";
          toast.error(
            t("toast.save.error.title", { errorMessage, ns: "common" }),
            {
              position: "top-center",
            },
          );
        })
        .finally(() => {
          setIsLoading(false);
        });
    },
    [updateConfig, setIsLoading, allCameras, t],
  );

  function onSubmit(values: z.infer<typeof formSchema>) {
    setIsLoading(true);
    saveToConfig(values as NotificationSettingsValueType);
  }

  useEffect(() => {
    document.title = t("documentTitle.notifications");
  }, [t]);

  if (!("Notification" in window) || !window.isSecureContext) {
    return (
      <div className="scrollbar-container order-last mb-10 mt-2 flex h-full w-full flex-col overflow-y-auto rounded-lg border-[1px] border-secondary-foreground bg-background_alt p-2 md:order-none md:mb-0 md:mr-2 md:mt-0">
        <div className="grid w-full grid-cols-1 gap-4 md:grid-cols-2">
          <div className="col-span-1">
            <Heading as="h3" className="my-2">
              {t("notification.notificationSettings.title")}
            </Heading>
            <div className="max-w-6xl">
              <div className="mb-5 mt-2 flex max-w-5xl flex-col gap-2 text-sm text-primary-variant">
                <p>{t("notification.notificationSettings.desc")}</p>
                <div className="flex items-center text-primary">
                  <Link
                    to={getLocaleDocUrl("configuration/notifications")}
                    target="_blank"
                    rel="noopener noreferrer"
                    className="inline"
                  >
                    {t("readTheDocumentation", { ns: "common" })}
                    <LuExternalLink className="ml-2 inline-flex size-3" />
                  </Link>
                </div>
              </div>
            </div>
            <Alert variant="destructive">
              <CiCircleAlert className="size-5" />
              <AlertTitle>
                {t("notification.notificationUnavailable.title")}
              </AlertTitle>
              <AlertDescription>
                <Trans ns="views/settings">
                  notification.notificationUnavailable.desc
                </Trans>
                <div className="mt-3 flex items-center">
                  <Link
                    to={getLocaleDocUrl("configuration/authentication")}
                    target="_blank"
                    rel="noopener noreferrer"
                    className="inline"
                  >
                    {t("readTheDocumentation", { ns: "common" })}{" "}
                    <LuExternalLink className="ml-2 inline-flex size-3" />
                  </Link>
                </div>
              </AlertDescription>
            </Alert>
          </div>
        </div>
      </div>
    );
  }

  return (
    <>
      <div className="flex size-full flex-col md:flex-row">
        <Toaster position="top-center" closeButton={true} />
        <div className="scrollbar-container order-last mb-10 mt-2 flex h-full w-full flex-col overflow-y-auto rounded-lg border-[1px] border-secondary-foreground bg-background_alt p-2 md:order-none md:mb-0 md:mr-2 md:mt-0">
          <div
            className={cn(
              isAdmin && "grid w-full grid-cols-1 gap-4 md:grid-cols-2",
            )}
          >
            <div className="col-span-1">
              <Heading as="h3" className="my-2">
                {t("notification.notificationSettings.title")}
              </Heading>

              <div className="max-w-6xl">
                <div className="mb-5 mt-2 flex max-w-5xl flex-col gap-2 text-sm text-primary-variant">
                  <p>{t("notification.notificationSettings.desc")}</p>
                  <div className="flex items-center text-primary">
                    <Link
                      to={getLocaleDocUrl("configuration/notifications")}
                      target="_blank"
                      rel="noopener noreferrer"
                      className="inline"
                    >
                      {t("readTheDocumentation", { ns: "common" })}{" "}
                      <LuExternalLink className="ml-2 inline-flex size-3" />
                    </Link>
                  </div>
                </div>
              </div>

              {isAdmin && (
                <Form {...form}>
                  <form
                    onSubmit={form.handleSubmit(onSubmit)}
                    className="mt-2 space-y-6"
                  >
                    <FormField
                      control={form.control}
                      name="email"
                      render={({ field }) => (
                        <FormItem>
                          <FormLabel>{t("notification.email.title")}</FormLabel>
                          <FormControl>
                            <Input
                              className="text-md w-full border border-input bg-background p-2 hover:bg-accent hover:text-accent-foreground dark:[color-scheme:dark] md:w-72"
                              placeholder={t("notification.email.placeholder")}
                              {...field}
                            />
                          </FormControl>
                          <FormDescription>
                            {t("notification.email.desc")}
                          </FormDescription>
                          <FormMessage />
                        </FormItem>
                      )}
                    />

                    <FormField
                      control={form.control}
                      name="cameras"
                      render={({ field }) => (
                        <FormItem>
                          {allCameras && allCameras?.length > 0 ? (
                            <>
                              <div className="mb-2">
                                <FormLabel className="flex flex-row items-center text-base">
                                  {t("notification.cameras.title")}
                                </FormLabel>
                              </div>
                              <div className="max-w-md space-y-2 rounded-lg bg-secondary p-4">
                                <FormField
                                  control={form.control}
                                  name="allEnabled"
                                  render={({ field }) => (
                                    <FilterSwitch
                                      label={t("cameras.all.title", {
                                        ns: "components/filter",
                                      })}
                                      isChecked={field.value}
                                      onCheckedChange={(checked) => {
                                        setChangedValue(true);
                                        if (checked) {
                                          form.setValue("cameras", []);
                                        }
                                        field.onChange(checked);
                                      }}
                                    />
                                  )}
                                />
                                {allCameras?.map((camera) => (
                                  <FilterSwitch
                                    key={camera.name}
                                    label={camera.name.replaceAll("_", " ")}
                                    isChecked={field.value?.includes(
                                      camera.name,
                                    )}
                                    onCheckedChange={(checked) => {
                                      setChangedValue(true);
                                      let newCameras;
                                      if (checked) {
                                        newCameras = [
                                          ...field.value,
                                          camera.name,
                                        ];
                                      } else {
                                        newCameras = field.value?.filter(
                                          (value) => value !== camera.name,
                                        );
                                      }
                                      field.onChange(newCameras);
                                      form.setValue("allEnabled", false);
                                    }}
                                  />
<<<<<<< HEAD
                                )}
                              />
                              {allCameras?.map((camera) => (
                                <FilterSwitch
                                  key={camera.name}
                                  label={camera.name}
                                  isCameraName={true}
                                  isChecked={field.value?.includes(camera.name)}
                                  onCheckedChange={(checked) => {
                                    setChangedValue(true);
                                    let newCameras;
                                    if (checked) {
                                      newCameras = [
                                        ...field.value,
                                        camera.name,
                                      ];
                                    } else {
                                      newCameras = field.value?.filter(
                                        (value) => value !== camera.name,
                                      );
                                    }
                                    field.onChange(newCameras);
                                    form.setValue("allEnabled", false);
                                  }}
                                />
                              ))}
=======
                                ))}
                              </div>
                            </>
                          ) : (
                            <div className="font-normal text-destructive">
                              {t("notification.cameras.noCameras")}
>>>>>>> fe3eb24d
                            </div>
                          )}

                          <FormMessage />
                          <FormDescription>
                            {t("notification.cameras.desc")}
                          </FormDescription>
                        </FormItem>
                      )}
                    />

                    <div className="flex w-full flex-row items-center gap-2 pt-2 md:w-[50%]">
                      <Button
                        className="flex flex-1"
                        aria-label={t("button.cancel", { ns: "common" })}
                        onClick={onCancel}
                        type="button"
                      >
                        {t("button.cancel", { ns: "common" })}
                      </Button>
                      <Button
                        variant="select"
                        disabled={isLoading}
                        className="flex flex-1"
                        aria-label={t("button.save", { ns: "common" })}
                        type="submit"
                      >
                        {isLoading ? (
                          <div className="flex flex-row items-center gap-2">
                            <ActivityIndicator />
                            <span>{t("button.saving", { ns: "common" })}</span>
                          </div>
                        ) : (
                          t("button.save", { ns: "common" })
                        )}
                      </Button>
                    </div>
                  </form>
                </Form>
              )}
            </div>

            <div className="col-span-1">
              <div className="mt-4 gap-2 space-y-6">
                <div
                  className={cn(
                    isAdmin && "flex flex-col gap-2 md:max-w-[50%]",
                  )}
                >
                  <Separator
                    className={cn(
                      "my-2 flex bg-secondary",
                      isAdmin && "md:hidden",
                    )}
                  />
                  <Heading as="h4" className={cn(isAdmin ? "my-2" : "my-4")}>
                    {t("notification.deviceSpecific")}
                  </Heading>
                  <Button
                    aria-label={t("notification.registerDevice")}
                    disabled={!shouldFetchPubKey || publicKey == undefined}
                    onClick={() => {
                      if (registration == null) {
                        Notification.requestPermission().then((permission) => {
                          if (permission === "granted") {
                            navigator.serviceWorker
                              .register(NOTIFICATION_SERVICE_WORKER)
                              .then((registration) => {
                                setRegistration(registration);

                                if (registration.active) {
                                  subscribeToNotifications(registration);
                                } else {
                                  setTimeout(
                                    () =>
                                      subscribeToNotifications(registration),
                                    1000,
                                  );
                                }
                              });
                          }
                        });
                      } else {
                        registration.pushManager
                          .getSubscription()
                          .then((pushSubscription) => {
                            pushSubscription?.unsubscribe();
                            registration.unregister();
                            setRegistration(null);
                            removeMessage(
                              "notification_settings",
                              "registration",
                            );
                          });
                      }
                    }}
                  >
                    {registration != null
                      ? t("notification.unregisterDevice")
                      : t("notification.registerDevice")}
                  </Button>
                  {isAdmin && registration != null && registration.active && (
                    <Button
                      aria-label={t("notification.sendTestNotification")}
                      onClick={() => sendTestNotification("notification_test")}
                    >
                      {t("notification.sendTestNotification")}
                    </Button>
                  )}
                </div>
              </div>
              {isAdmin && notificationCameras.length > 0 && (
                <div className="mt-4 gap-2 space-y-6">
                  <div className="space-y-3">
                    <Separator className="my-2 flex bg-secondary" />
                    <Heading as="h4" className="my-2">
                      {t("notification.globalSettings.title")}
                    </Heading>
                    <div className="max-w-xl">
                      <div className="mb-5 mt-2 flex flex-col gap-2 text-sm text-primary-variant">
                        <p>{t("notification.globalSettings.desc")}</p>
                      </div>
                    </div>

                    <div className="flex max-w-2xl flex-col gap-2.5">
                      <div className="rounded-lg bg-secondary p-5">
                        <div className="grid gap-6">
                          {notificationCameras.map((item) => (
                            <CameraNotificationSwitch
                              config={config}
                              camera={item.name}
                            />
                          ))}
                        </div>
                      </div>
                    </div>
                  </div>
                </div>
              )}
            </div>
          </div>
        </div>
      </div>
    </>
  );
}

type CameraNotificationSwitchProps = {
  config?: FrigateConfig;
  camera: string;
};

export function CameraNotificationSwitch({
  config,
  camera,
}: CameraNotificationSwitchProps) {
  const { t } = useTranslation(["views/settings"]);
  const { payload: notificationState, send: sendNotification } =
    useNotifications(camera);
  const { payload: notificationSuspendUntil, send: sendNotificationSuspend } =
    useNotificationSuspend(camera);
  const [isSuspended, setIsSuspended] = useState<boolean>(false);

  useEffect(() => {
    if (notificationSuspendUntil) {
      setIsSuspended(
        notificationSuspendUntil !== "0" || notificationState === "OFF",
      );
    }
  }, [notificationSuspendUntil, notificationState]);

  const handleSuspend = (duration: string) => {
    setIsSuspended(true);
    if (duration == "off") {
      sendNotification("OFF");
    } else {
      sendNotificationSuspend(parseInt(duration));
    }
  };

  const handleCancelSuspension = () => {
    sendNotification("ON");
    sendNotificationSuspend(0);
  };

  const locale = useDateLocale();

  const formatSuspendedUntil = (timestamp: string) => {
    // Some languages require a change in word order
    if (timestamp === "0") return t("time.untilForRestart", { ns: "common" });

    const time = formatUnixTimestampToDateTime(parseInt(timestamp), {
      time_style: "medium",
      date_style: "medium",
      timezone: config?.ui.timezone,
      date_format:
        config?.ui.time_format == "24hour"
          ? t("time.formattedTimestampMonthDayHourMinute.24hour", {
              ns: "common",
            })
          : t("time.formattedTimestampMonthDayHourMinute.12hour", {
              ns: "common",
            }),
      locale: locale,
    });
    return t("time.untilForTime", { ns: "common", time });
  };

  return (
    <div className="flex items-center justify-between gap-2">
      <div className="flex flex-col items-start justify-start">
        <div className="flex flex-row items-center justify-start gap-3">
          {!isSuspended ? (
            <LuCheck className="size-6 text-success" />
          ) : (
            <LuX className="size-6 text-danger" />
          )}
          <div className="flex flex-col">
            <CameraNameLabel
              className="text-md cursor-pointer text-primary smart-capitalize"
              htmlFor="camera"
              camera={camera}
            />

            {!isSuspended ? (
              <div className="flex flex-row items-center gap-2 text-sm text-success">
                {t("notification.active")}
              </div>
            ) : (
              <div className="flex flex-row items-center gap-2 text-sm text-danger">
                {t("notification.suspended", {
                  time: formatSuspendedUntil(notificationSuspendUntil),
                })}
              </div>
            )}
          </div>
        </div>
      </div>

      {!isSuspended ? (
        <Select onValueChange={handleSuspend}>
          <SelectTrigger className="w-auto">
            <SelectValue placeholder={t("notification.suspendTime.suspend")} />
          </SelectTrigger>
          <SelectContent>
            <SelectItem value="5">
              {t("notification.suspendTime.5minutes")}
            </SelectItem>
            <SelectItem value="10">
              {t("notification.suspendTime.10minutes")}
            </SelectItem>
            <SelectItem value="30">
              {t("notification.suspendTime.30minutes")}
            </SelectItem>
            <SelectItem value="60">
              {t("notification.suspendTime.1hour")}
            </SelectItem>
            <SelectItem value="840">
              {t("notification.suspendTime.12hours")}
            </SelectItem>
            <SelectItem value="1440">
              {t("notification.suspendTime.24hours")}
            </SelectItem>
            <SelectItem value="off">
              {t("notification.suspendTime.untilRestart")}
            </SelectItem>
          </SelectContent>
        </Select>
      ) : (
        <Button
          variant="destructive"
          size="sm"
          onClick={handleCancelSuspension}
        >
          {t("notification.cancelSuspension")}
        </Button>
      )}
    </div>
  );
}<|MERGE_RESOLUTION|>--- conflicted
+++ resolved
@@ -45,12 +45,9 @@
 import { Trans, useTranslation } from "react-i18next";
 import { useDateLocale } from "@/hooks/use-date-locale";
 import { useDocDomain } from "@/hooks/use-doc-domain";
-<<<<<<< HEAD
 import { CameraNameLabel } from "@/components/camera/CameraNameLabel";
-=======
 import { useIsAdmin } from "@/hooks/use-is-admin";
 import { cn } from "@/lib/utils";
->>>>>>> fe3eb24d
 
 const NOTIFICATION_SERVICE_WORKER = "notifications-worker.js";
 
@@ -478,7 +475,8 @@
                                 {allCameras?.map((camera) => (
                                   <FilterSwitch
                                     key={camera.name}
-                                    label={camera.name.replaceAll("_", " ")}
+                                    label={camera.name}
+                                    isCameraName={true}
                                     isChecked={field.value?.includes(
                                       camera.name,
                                     )}
@@ -499,41 +497,12 @@
                                       form.setValue("allEnabled", false);
                                     }}
                                   />
-<<<<<<< HEAD
-                                )}
-                              />
-                              {allCameras?.map((camera) => (
-                                <FilterSwitch
-                                  key={camera.name}
-                                  label={camera.name}
-                                  isCameraName={true}
-                                  isChecked={field.value?.includes(camera.name)}
-                                  onCheckedChange={(checked) => {
-                                    setChangedValue(true);
-                                    let newCameras;
-                                    if (checked) {
-                                      newCameras = [
-                                        ...field.value,
-                                        camera.name,
-                                      ];
-                                    } else {
-                                      newCameras = field.value?.filter(
-                                        (value) => value !== camera.name,
-                                      );
-                                    }
-                                    field.onChange(newCameras);
-                                    form.setValue("allEnabled", false);
-                                  }}
-                                />
-                              ))}
-=======
                                 ))}
                               </div>
                             </>
                           ) : (
                             <div className="font-normal text-destructive">
                               {t("notification.cameras.noCameras")}
->>>>>>> fe3eb24d
                             </div>
                           )}
 
